--- conflicted
+++ resolved
@@ -36,27 +36,16 @@
 	cfg.CollectionInterval = defaultCollectionInterval
 
 	return &Config{
-<<<<<<< HEAD
-		ScraperControllerSettings:        cfg,
-		MetricsBuilderConfig:             metadata.DefaultMetricsBuilderConfig(),
-		CacheResources:                   24 * 60 * 60,
-		CacheResourcesDefinitions:        24 * 60 * 60,
-		MaximumNumberOfMetricsInACall:    20,
-		Services:                         monitorServices,
-		Authentication:                   servicePrincipal,
-		Cloud:                            defaultCloud,
-		MaximumNumberOfDimensionsInACall: 10,
-=======
 		ControllerConfig:                  cfg,
 		MetricsBuilderConfig:              metadata.DefaultMetricsBuilderConfig(),
 		CacheResources:                    24 * 60 * 60,
 		CacheResourcesDefinitions:         24 * 60 * 60,
 		MaximumNumberOfMetricsInACall:     20,
 		MaximumNumberOfRecordsPerResource: 10,
+		MaximumNumberOfDimensionsInACall:  10,
 		Services:                          monitorServices,
 		Authentication:                    servicePrincipal,
 		Cloud:                             defaultCloud,
->>>>>>> 6fd2aa55
 	}
 }
 
@@ -66,21 +55,15 @@
 		return nil, errConfigNotAzureMonitor
 	}
 
-<<<<<<< HEAD
 	var scraper scraperhelper.Scraper
 	var err error
-	if cfg.UseBatchApi {
+	if cfg.UseBatchAPI {
 		azureBatchScraper := newBatchScraper(cfg, params)
-		scraper, err = scraperhelper.NewScraper(metadata.Type.String(), azureBatchScraper.scrape, scraperhelper.WithStart(azureBatchScraper.start))
+		scraper, err = scraperhelper.NewScraper(metadata.Type, azureBatchScraper.scrape, scraperhelper.WithStart(azureBatchScraper.start))
 	} else {
 		azureScraper := newScraper(cfg, params)
-		scraper, err = scraperhelper.NewScraper(metadata.Type.String(), azureScraper.scrape, scraperhelper.WithStart(azureScraper.start))
+		scraper, err = scraperhelper.NewScraper(metadata.Type, azureScraper.scrape, scraperhelper.WithStart(azureScraper.start))
 	}
-
-=======
-	azureScraper := newScraper(cfg, params)
-	scraper, err := scraperhelper.NewScraper(metadata.Type, azureScraper.scrape, scraperhelper.WithStart(azureScraper.start))
->>>>>>> 6fd2aa55
 	if err != nil {
 		return nil, err
 	}
