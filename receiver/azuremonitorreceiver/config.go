--- conflicted
+++ resolved
@@ -231,27 +231,6 @@
 
 // Config defines the configuration for the various elements of the receiver agent.
 type Config struct {
-<<<<<<< HEAD
-	scraperhelper.ScraperControllerSettings `mapstructure:",squash"`
-	MetricsBuilderConfig                    metadata.MetricsBuilderConfig `mapstructure:",squash"`
-	Cloud                                   string                        `mapstructure:"cloud"`
-	SubscriptionID                          string                        `mapstructure:"subscription_id"`
-	Authentication                          string                        `mapstructure:"auth"`
-	TenantID                                string                        `mapstructure:"tenant_id"`
-	ClientID                                string                        `mapstructure:"client_id"`
-	ClientSecret                            string                        `mapstructure:"client_secret"`
-	FederatedTokenFile                      string                        `mapstructure:"federated_token_file"`
-	ResourceGroups                          []string                      `mapstructure:"resource_groups"`
-	Services                                []string                      `mapstructure:"services"`
-	CacheResources                          float64                       `mapstructure:"cache_resources"`
-	CacheResourcesDefinitions               float64                       `mapstructure:"cache_resources_definitions"`
-	MaximumNumberOfMetricsInACall           int                           `mapstructure:"maximum_number_of_metrics_in_a_call"`
-	AppendTagsAsAttributes                  bool                          `mapstructure:"append_tags_as_attributes"`
-	UseBatchApi                             bool                          `mapstructure:"use_batch_api"`
-	DiscoverSubscription                    bool                          `mapstructure:"discover_subscriptions"`
-	Region                                  string                        `mapstructure:"region"`
-	MaximumNumberOfDimensionsInACall        int                           `mapstructure:"maximum_number_of_dimensions_in_a_call"`
-=======
 	scraperhelper.ControllerConfig    `mapstructure:",squash"`
 	MetricsBuilderConfig              metadata.MetricsBuilderConfig `mapstructure:",squash"`
 	Cloud                             string                        `mapstructure:"cloud"`
@@ -266,9 +245,12 @@
 	CacheResources                    float64                       `mapstructure:"cache_resources"`
 	CacheResourcesDefinitions         float64                       `mapstructure:"cache_resources_definitions"`
 	MaximumNumberOfMetricsInACall     int                           `mapstructure:"maximum_number_of_metrics_in_a_call"`
+	MaximumNumberOfDimensionsInACall  int                           `mapstructure:"maximum_number_of_dimensions_in_a_call"`
 	MaximumNumberOfRecordsPerResource int32                         `mapstructure:"maximum_number_of_records_per_resource"`
 	AppendTagsAsAttributes            bool                          `mapstructure:"append_tags_as_attributes"`
->>>>>>> 6fd2aa55
+	UseBatchAPI                       bool                          `mapstructure:"use_batch_api"`
+	DiscoverSubscription              bool                          `mapstructure:"discover_subscriptions"`
+	Region                            string                        `mapstructure:"region"`
 }
 
 const (
@@ -320,7 +302,7 @@
 		err = multierr.Append(err, errInvalidCloud)
 	}
 
-	if c.UseBatchApi && c.Region == "" && !c.DiscoverSubscription {
+	if c.UseBatchAPI && c.Region == "" && !c.DiscoverSubscription {
 		err = multierr.Append(err, errInvalidRegion)
 	}
 
